--- conflicted
+++ resolved
@@ -16,11 +16,7 @@
 
 
 def map_lp(model: NormalFactorGraphModel) -> map_lp_result:
-<<<<<<< HEAD
-    """LP relaxation of MAP for NFG model.
-=======
     """LP relaxation of MAP problem for NFG model.
->>>>>>> 4ba66507
 
     This function implements linear programming (LP) relaxation
     of maximum a posteriori assignment problem (MAP) for
@@ -57,18 +53,6 @@
     Convex Free Energies" by Yair Weiss, Chen Yanover and Talya
     Meltzer. https://arxiv.org/pdf/1206.5286.pdf
 
-<<<<<<< HEAD
-    The output of the function is:
-
-    1. upper bound on MAP value (solution of LP);
-    2. lower bound on MAP value (dual solution);
-    3. Optimal values of factor beliefs;
-    4. Optimal values of variable beliefs;
-    5. Optimal values of dual variables that correspond to normalization
-       constraints;
-    6. Optimal values of dual variables that correspond to marginalization
-       constraints.
-=======
     :param model: Model for which to solve MAP problem.
 
     :return: Object with the following fields:
@@ -80,7 +64,6 @@
       correspond to normalization constraints;
       ``marginalization_duals`` - optimal values of dual variables that
       correspond to marginalization constraints.
->>>>>>> 4ba66507
     """
 
     al_size = model._default_domain.size()
